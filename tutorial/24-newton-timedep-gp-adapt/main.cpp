#define H2D_REPORT_WARN
#define H2D_REPORT_INFO
#define H2D_REPORT_VERBOSE
#define H2D_REPORT_FILE "application.log"
#include "hermes2d.h"

using namespace RefinementSelectors;

//  This example shows how to combine automatic adaptivity with the Newton's
//  method for a nonlinear complex-valued time-dependent PDE (the Gross-Pitaevski
//  equation describing the behavior of Einstein-Bose quantum gases)
//  discretized implicitly in time (via implicit Euler or Crank-Nicolson).
//
//  PDE: non-stationary complex Gross-Pitaevski equation
//  describing resonances in Bose-Einstein condensates.
//
//  ih \partial \psi/\partial t = -h^2/(2m) \Delta \psi +
//  g \psi |\psi|^2 + 1/2 m \omega^2 (x^2 + y^2) \psi.
//
//  Domain: square (-1, 1)^2.
//
//  BC:  homogeneous Dirichlet everywhere on the boundary.
//
//  Time-stepping: either implicit Euler or Crank-Nicolson.
//
//  The following parameters can be changed:

const int INIT_REF_NUM = 2;                // Number of initial uniform refinements.
const int P_INIT = 2;                      // Initial polynomial degree.
const int TIME_DISCR = 2;                  // 1 for implicit Euler, 2 for Crank-Nicolson.
const double T_FINAL = 200.0;              // Time interval length.
const double TAU = 0.005;                  // Time step.

// Adaptivity.
const int UNREF_FREQ = 1;                  // Every UNREF_FREQ time step the mesh is unrefined.
const double THRESHOLD = 0.3;              // This is a quantitative parameter of the adapt(...) function and
                                           // it has different meanings for various adaptive strategies (see below).
const int STRATEGY = 1;                    // Adaptive strategy:
                                           // STRATEGY = 0 ... refine elements until sqrt(THRESHOLD) times total
                                           //   error is processed. If more elements have similar errors, refine
                                           //   all to keep the mesh symmetric.
                                           // STRATEGY = 1 ... refine all elements whose error is larger
                                           //   than THRESHOLD times maximum element error.
                                           // STRATEGY = 2 ... refine all elements whose error is larger
                                           //   than THRESHOLD.
                                           // More adaptive strategies can be created in adapt_ortho_h1.cpp.
const CandList CAND_LIST = H2D_HP_ANISO;   // Predefined list of element refinement candidates. Possible values are
                                           // H2D_P_ISO, H2D_P_ANISO, H2D_H_ISO, H2D_H_ANISO, H2D_HP_ISO,
                                           // H2D_HP_ANISO_H, H2D_HP_ANISO_P, H2D_HP_ANISO.
                                           // See the User Documentation for details.
const int MESH_REGULARITY = -1;            // Maximum allowed level of hanging nodes:
                                           // MESH_REGULARITY = -1 ... arbitrary level hangning nodes (default),
                                           // MESH_REGULARITY = 1 ... at most one-level hanging nodes,
                                           // MESH_REGULARITY = 2 ... at most two-level hanging nodes, etc.
                                           // Note that regular meshes are not supported, this is due to
                                           // their notoriously bad performance.
const double CONV_EXP = 1.0;               // Default value is 1.0. This parameter influences the selection of
                                           // cancidates in hp-adaptivity. See get_optimal_refinement() for details.
const int MAX_ORDER = 5;                   // Maximum polynomial order allowed in hp-adaptivity
                                           // had to be limited due to complicated integrals
const double ERR_STOP = 5.0;               // Stopping criterion for hp-adaptivity
                                           // (relative error between reference and coarse solution in percent)
const int NDOF_STOP = 60000;               // Adaptivity process stops when the number of degrees of freedom grows
                                           // over this limit. This is to prevent h-adaptivity to go on forever.
MatrixSolverType matrix_solver = SOLVER_UMFPACK;  // Possibilities: SOLVER_UMFPACK, SOLVER_PETSC,
                                                  // SOLVER_MUMPS, and more are coming.

// Newton's method.
const double NEWTON_TOL_COARSE = 0.01;     // Stopping criterion for Newton on coarse mesh.
const double NEWTON_TOL_FINE = 0.05;       // Stopping criterion for Newton on fine mesh.
const int NEWTON_MAX_ITER = 50;            // Maximum allowed number of Newton iterations.

// Problem parameters.
const double H = 1;                        // Planck constant 6.626068e-34.
const double M = 1;                        // Mass of boson.
const double G = 1;                        // Coupling constant.
const double OMEGA = 1;                    // Frequency.


// Initial condition.
scalar init_cond(double x, double y, scalar& dx, scalar& dy)
{
  scalar val = exp(-20*(x*x + y*y));
  dx = val * (-40.0*x);
  dy = val * (-40.0*y);
  return val;
}

// Boundary condition types.
BCType bc_types(int marker)
{
  return BC_ESSENTIAL;
}

// Essential (Dirichlet) boundary condition values.
scalar essential_bc_values(int ess_bdy_marker, double x, double y)
{
  return 0;
}

// Weak forms.
# include "forms.cpp"

int main(int argc, char* argv[])
{
  // Load the mesh.
  Mesh mesh, basemesh;
  H2DReader mloader;
  mloader.load("square.mesh", &basemesh);

  // Initial mesh refinements.
  for(int i = 0; i < INIT_REF_NUM; i++) basemesh.refine_all_elements();
  mesh.copy(&basemesh);

  // Create an H1 space with default shapeset.
  H1Space* space  =new H1Space(&mesh, bc_types, essential_bc_values, P_INIT);
  int ndof = get_num_dofs(space);

  // Initialize the weak formulation.
  WeakForm wf;
  Solution sln_prev_time(&mesh, init_cond);
  if(TIME_DISCR == 1) {
    wf.add_matrix_form(callback(J_euler), H2D_UNSYM, H2D_ANY);
    wf.add_vector_form(callback(F_euler), H2D_ANY, &sln_prev_time);
  }
  else {
    wf.add_matrix_form(callback(J_cranic), H2D_UNSYM, H2D_ANY);
    wf.add_vector_form(callback(F_cranic), H2D_ANY, &sln_prev_time);
  }

  // Initialize adaptivity parameters.
  AdaptivityParamType apt(ERR_STOP, NDOF_STOP, THRESHOLD, STRATEGY, MESH_REGULARITY);

  // Create a selector which will select optimal candidate.
  H1ProjBasedSelector selector(CAND_LIST, CONV_EXP, H2DRS_DEFAULT_ORDER);

  // Project initial condition to coarse mesh.
  bool is_complex = true; 
  Vector *coeff_vec = new AVector(ndof, is_complex);
  info("Projecting initial condition to obtain coefficient vector on coarse mesh.");
  project_global(space, H2D_H1_NORM, &sln_prev_time, Tuple<Solution*>(), coeff_vec, is_complex);
  
  // Show the projection of the initial condition.
  char title[100];
  ScalarView magview("Projection of initial condition", new WinGeom(0, 0, 440, 350));
  magview.fix_scale_width(60);
  Solution *init_proj = new Solution();
  init_proj->set_fe_solution(space, coeff_vec);
  AbsFilter mag(init_proj);
  magview.show(&mag);
  delete init_proj;
  OrderView ordview("Initial mesh", new WinGeom(450, 0, 400, 350));
  ordview.show(space);

  // Newton's method on coarse mesh (moving one time step forward)
  info("Solving on coarse mesh.");
  bool verbose = true; // Default is false.
  if (!solve_newton(space, &wf, coeff_vec, matrix_solver, 
                    NEWTON_TOL_COARSE, NEWTON_MAX_ITER, verbose, is_complex))
    error("Newton's method did not converge.");
  
  // Set initial coarse mesh solution, create a variable for reference solutions.
  Solution sln, ref_sln;
  sln.set_fe_solution(space, coeff_vec);
  
  // Time stepping loop.
  int num_time_steps = (int)(T_FINAL/TAU + 0.5);
  for(int ts = 1; ts <= num_time_steps; ts++)
  {    
    // Periodic global derefinements.
    if (ts > 1 && ts % UNREF_FREQ == 0) {
      info("Global mesh derefinement.");
      mesh.copy(&basemesh);
      space->set_uniform_order(P_INIT);

      // Project on globally derefined mesh.
      info("Projecting previous fine mesh solution on derefined mesh.");
<<<<<<< HEAD
      project_global(space, H2D_H1_NORM, &ref_sln, &sln_prev_time, coeff_vec, is_complex);

=======
      project_global(space, H2D_H1_NORM, &ref_sln, Tuple<Solution*>(), coeff_vec, is_complex);
      
      // FIXME: Error "Invalid element ID ..." is thrown when this is uncommented.
      /*
>>>>>>> 2d39fffc
      // Newton's method on derefined mesh (moving one time step forward).
      info("Solving on derefined mesh.");     
      
      bool verbose = true; // Default is false.
      if (!solve_newton(space, &wf, coeff_vec, matrix_solver, 
                        NEWTON_TOL_COARSE, NEWTON_MAX_ITER, verbose, is_complex))
        error("Newton's method did not converge.");
      */
      
      sln.set_fe_solution(space, coeff_vec);
    }

    // Adaptivity loop:
    bool done = false; int as = 1;
    double err_est;
    do {
      info("Time step %d, adaptivity step %d:", ts, as);

      // Construct globally refined reference mesh
      // and setup reference space.
      Space* ref_space;
      Mesh* ref_mesh = new Mesh();
      ref_mesh->copy(space->get_mesh());
      ref_mesh->refine_all_elements();
      ref_space = space->dup(ref_mesh);
      int order_increase = 1;
      ref_space->copy_orders(space, order_increase);

      // Calculate initial coefficient vector for Newton on the fine mesh.
      if (as == 1) {
        info("Projecting coarse mesh solution to obtain coefficient vector on new fine mesh.");
        // The NULL means that we do not want the result as a Solution.
        project_global(ref_space, H2D_H1_NORM, &sln, Tuple<Solution*>(), coeff_vec, is_complex);
      }
      else {
        info("Projecting previous fine mesh solution to obtain coefficient vector on new fine mesh.");
        // The NULL means that we do not want the result as a Solution.
        project_global(ref_space, H2D_H1_NORM, &ref_sln, Tuple<Solution*>(), coeff_vec, is_complex);
      }

      // Newton's method on fine mesh
      info("Solving on fine mesh.");
      bool verbose = true; // Default is false.
      if (!solve_newton(ref_space, &wf, coeff_vec, matrix_solver, 
                        NEWTON_TOL_FINE, NEWTON_MAX_ITER, verbose, is_complex))
        error("Newton's method did not converge.");

      // Store the result in ref_sln.
      ref_sln.set_fe_solution(ref_space, coeff_vec);

      // Calculate element errors.
      info("Calculating error (est).");
      Adapt hp(space, H2D_H1_NORM);
      // Pass coarse mesh and reference solutions for error estimation.
      hp.set_solutions(&sln, &ref_sln);
      double err_est_rel_total = hp.calc_elem_errors(H2D_TOTAL_ERROR_REL | H2D_ELEMENT_ERROR_REL) * 100.;

      // Report results.
      info("ndof: %d, ref_ndof: %d, err_est_rel: %g%%", 
           get_num_dofs(space), get_num_dofs(ref_space), err_est_rel_total);

      // If err_est too large, adapt the mesh.
      if (err_est_rel_total < ERR_STOP) done = true;
      else {
        if (verbose) info("Adapting the coarse mesh.");
        done = hp.adapt(&selector, THRESHOLD, STRATEGY, MESH_REGULARITY);

        if (get_num_dofs(space) >= NDOF_STOP) {
          done = true;
          break;
        }

        info("Projecting fine mesh solution on new coarse mesh.");
        // The NULL pointer means that we do not want the resulting coefficient vector.
        project_global(space, H2D_H1_NORM, &ref_sln, &sln, NULL, is_complex);
      }

      // Free the reference space and mesh.
      ref_space->free();
      ref_mesh->free();

      as++;
    }
    while (done == false);

    // Visualize the solution and mesh.
    sprintf(title, "Solution, time level %d", ts);
    magview.set_title(title);
    AbsFilter mag(&sln);
    magview.show(&mag);
    sprintf(title, "Mesh, time level %d", ts);
    ordview.set_title(title);
    ordview.show(space);
    
    // Copy last reference solution into sln_prev_time.
    sln_prev_time.copy(&ref_sln);
  }

  // Wait for all views to be closed.
  View::wait();
  return 0;
}<|MERGE_RESOLUTION|>--- conflicted
+++ resolved
@@ -175,15 +175,10 @@
 
       // Project on globally derefined mesh.
       info("Projecting previous fine mesh solution on derefined mesh.");
-<<<<<<< HEAD
-      project_global(space, H2D_H1_NORM, &ref_sln, &sln_prev_time, coeff_vec, is_complex);
-
-=======
       project_global(space, H2D_H1_NORM, &ref_sln, Tuple<Solution*>(), coeff_vec, is_complex);
-      
+     
       // FIXME: Error "Invalid element ID ..." is thrown when this is uncommented.
       /*
->>>>>>> 2d39fffc
       // Newton's method on derefined mesh (moving one time step forward).
       info("Solving on derefined mesh.");     
       
